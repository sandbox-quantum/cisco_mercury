/*
 * pkt_proc.c
 * 
 * Copyright (c) 2019 Cisco Systems, Inc. All rights reserved.  License at 
 * https://github.com/cisco/mercury/blob/master/LICENSE 
 */

#include <string.h>
#include "extractor.h"
#include "pcap_file_io.h"
#include "json_file_io.h"
#include "packet.h"
#include "rnd_pkt_drop.h"
#include "pkt_proc.h"

/*
 * packet_filter_threshold is a (somewhat arbitrary) threshold used in
 * the packet metadata filter; it will probably get eliminated soon,
 * in favor of extractor::proto_state::state, but for now it remains
 */
unsigned int packet_filter_threshold = 8;

<<<<<<< HEAD
=======
void frame_handler_flush_pcap(void *userdata) {
    union frame_handler_context *fhc = (union frame_handler_context *)userdata;
    struct pcap_file *f = &fhc->pcap_file;
    FILE *file_ptr = f->file_ptr;
    if (file_ptr != NULL) {
        if (fflush(file_ptr) != 0) {
            perror("warning: could not flush the pcap file\n");
        }
    }
}

void frame_handler_filter_write_pcap(void *userdata,
				     struct packet_info *pi,
				     uint8_t *eth_hdr) {

    union frame_handler_context *fhc = (union frame_handler_context *)userdata;
    uint8_t *packet = eth_hdr;
    unsigned int length = pi->len;

    if (packet_filter_apply(&fhc->filter_writer.pf, packet, length)) {
        pcap_file_write_packet_direct(&fhc->filter_writer.pcap_file, eth_hdr, pi->len, pi->ts.tv_sec, pi->ts.tv_nsec / 1000);
    }
}

enum status frame_handler_filter_write_pcap_init(struct frame_handler *handler,
						 const char *outfile,
						 int flags,
						 const char *packet_filter_config_string) {
    /*
     * setup output to fingerprint file or PCAP write file
     */
    handler->func = frame_handler_filter_write_pcap;
    handler->flush_func = frame_handler_flush_pcap;

    enum status status = packet_filter_init(&handler->context.filter_writer.pf, packet_filter_config_string);
    if (status != status_ok) {
        printf("error: could not configure packet filter with config string \"%s\"\n", packet_filter_config_string);
        return status;
    }
    status = pcap_file_open(&handler->context.filter_writer.pcap_file, outfile, io_direction_writer, flags);
    if (status != status_ok) {
        printf("error: could not open pcap output file %s\n", outfile);
    }

    return status;
}
>>>>>>> 128c5275

struct pkt_proc *pkt_proc_new_from_config(struct mercury_config *cfg,
                                          int tnum,
                                          char *fileset_id) {
    enum status status;
    char outfile[MAX_FILENAME];
    pid_t pid = tnum; // syscall(__NR_gettid);

    uint64_t max_records = 0;
    if (cfg->rotate) {
        max_records = cfg->rotate;
    }

    if (cfg->write_filename) {

        status = filename_append(outfile, cfg->write_filename, "/", fileset_id);
        if (status) {
            throw "error in filename";
        }
        if (cfg->verbosity) {
            printf("initializing thread function %x with filename %s\n", pid, outfile);
        }

        if (cfg->filter) {
            /*
             * write only TLS clientHellos and TCP SYNs to capture file
             */
            return new pkt_proc_filter_pcap_writer(outfile, cfg->flags);
            if (status) {
                printf("error: could not open pcap output file %s\n", outfile);
                throw "error in pcap output file";
            }
        } else {
            /*
             * write all packets to capture file
             */
            return new pkt_proc_pcap_writer(outfile, cfg->flags);

        }

    } else if (cfg->fingerprint_filename) {
        /*
         * write fingerprints into output file
         */
        status = filename_append(outfile, cfg->fingerprint_filename, "/", fileset_id);
        if (status) {
            throw "error in filename";
        }
        if (cfg->verbosity) {
            printf("initializing thread function %x with filename %s\n", pid, outfile);
        }

        return new pkt_proc_json_writer(outfile, cfg->mode, max_records);
        if (status) {
            perror("error: could not open fingerprint output file");
            throw "error opening json file";
        }
    } else {
        /*
         * default: dump JSON-formatted packet info to stdout
         */
        return new pkt_proc_dumper();

    }

    return NULL;
}<|MERGE_RESOLUTION|>--- conflicted
+++ resolved
@@ -19,56 +19,6 @@
  * in favor of extractor::proto_state::state, but for now it remains
  */
 unsigned int packet_filter_threshold = 8;
-
-<<<<<<< HEAD
-=======
-void frame_handler_flush_pcap(void *userdata) {
-    union frame_handler_context *fhc = (union frame_handler_context *)userdata;
-    struct pcap_file *f = &fhc->pcap_file;
-    FILE *file_ptr = f->file_ptr;
-    if (file_ptr != NULL) {
-        if (fflush(file_ptr) != 0) {
-            perror("warning: could not flush the pcap file\n");
-        }
-    }
-}
-
-void frame_handler_filter_write_pcap(void *userdata,
-				     struct packet_info *pi,
-				     uint8_t *eth_hdr) {
-
-    union frame_handler_context *fhc = (union frame_handler_context *)userdata;
-    uint8_t *packet = eth_hdr;
-    unsigned int length = pi->len;
-
-    if (packet_filter_apply(&fhc->filter_writer.pf, packet, length)) {
-        pcap_file_write_packet_direct(&fhc->filter_writer.pcap_file, eth_hdr, pi->len, pi->ts.tv_sec, pi->ts.tv_nsec / 1000);
-    }
-}
-
-enum status frame_handler_filter_write_pcap_init(struct frame_handler *handler,
-						 const char *outfile,
-						 int flags,
-						 const char *packet_filter_config_string) {
-    /*
-     * setup output to fingerprint file or PCAP write file
-     */
-    handler->func = frame_handler_filter_write_pcap;
-    handler->flush_func = frame_handler_flush_pcap;
-
-    enum status status = packet_filter_init(&handler->context.filter_writer.pf, packet_filter_config_string);
-    if (status != status_ok) {
-        printf("error: could not configure packet filter with config string \"%s\"\n", packet_filter_config_string);
-        return status;
-    }
-    status = pcap_file_open(&handler->context.filter_writer.pcap_file, outfile, io_direction_writer, flags);
-    if (status != status_ok) {
-        printf("error: could not open pcap output file %s\n", outfile);
-    }
-
-    return status;
-}
->>>>>>> 128c5275
 
 struct pkt_proc *pkt_proc_new_from_config(struct mercury_config *cfg,
                                           int tnum,
