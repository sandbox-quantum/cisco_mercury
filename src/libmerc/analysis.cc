/*
 * analysis.cc
 *
 * Copyright (c) 2019 Cisco Systems, Inc. All rights reserved.
 * License at https://github.com/cisco/mercury/blob/master/LICENSE
 */


#include <arpa/inet.h>
#include <pthread.h>
#include <iostream>
#include <fstream>
#include <sstream>
#include <math.h>
#include <unordered_map>
#include <zlib.h>
#include <vector>
#include <algorithm>

#include "analysis.h"
#include "utils.h"
<<<<<<< HEAD
#include "tls.h"
#include "tcp.h"
=======
>>>>>>> 6780b405
#include "libmerc.h"

#include "rapidjson/document.h"
#include "rapidjson/stringbuffer.h"

#ifndef DEFAULT_RESOURCE_FILE
#define DEFAULT_RESOURCE_FILE "/usr/local/share/mercury/resources.tgz"
#endif

classifier *analysis_init_from_archive(int, //verbosity
                                       const char *archive_name,
                                       const uint8_t *enc_key,
                                       enum enc_key_type key_type,
                                       const float fp_proc_threshold,
                                       const float proc_dst_threshold,
                                       const bool report_os) {

    if (enc_key != NULL || key_type != enc_key_type_none) {
        //fprintf(stderr, "note: decryption key provided in configuration\n");
    }

    if (archive_name == nullptr) {
        archive_name = DEFAULT_RESOURCE_FILE;
    }

    encrypted_compressed_archive archive{archive_name, enc_key}; // TODO: key type
    return new classifier(archive, fp_proc_threshold, proc_dst_threshold, report_os);
}


int analysis_finalize(classifier *c) {

    if (c) {
        classifier *tmp = c;
        c = nullptr;   // swap pointer to null, to prevent future use
        delete tmp;    // free up classifier
    }

    return 1;
}

#define SNI_HEADER_LEN 9

//#define MAX_DST_ADDR_LEN 40
void flow_key_sprintf_dst_addr(const struct flow_key *key,
                               char *dst_addr_str) {

    if (key->type == ipv4) {
        uint8_t *d = (uint8_t *)&key->value.v4.dst_addr;
        snprintf(dst_addr_str,
                 MAX_DST_ADDR_LEN,
                 "%u.%u.%u.%u",
                 d[0], d[1], d[2], d[3]);
    } else if (key->type == ipv6) {
        uint8_t *d = (uint8_t *)&key->value.v6.dst_addr;
        snprintf(dst_addr_str,
                 MAX_DST_ADDR_LEN,
                 "%02x%02x:%02x%02x:%02x%02x:%02x%02x:%02x%02x:%02x%02x:%02x%02x:%02x%02x",
                 d[0], d[1], d[2], d[3], d[4], d[5], d[6], d[7], d[8], d[9], d[10], d[11], d[12], d[13], d[14], d[15]);
    } else {
        dst_addr_str[0] = '\0'; // make sure that string is null-terminated
    }
}

void flow_key_sprintf_src_addr(const struct flow_key *key,
                               char *src_addr_str) {

    if (key->type == ipv4) {
        uint8_t *s = (uint8_t *)&key->value.v4.src_addr;
        snprintf(src_addr_str,
                 MAX_DST_ADDR_LEN,
                 "%u.%u.%u.%u",
                 s[0], s[1], s[2], s[3]);
    } else if (key->type == ipv6) {
        uint8_t *s = (uint8_t *)&key->value.v6.src_addr;
        snprintf(src_addr_str,
                 MAX_DST_ADDR_LEN,
                 "%02x%02x:%02x%02x:%02x%02x:%02x%02x:%02x%02x:%02x%02x:%02x%02x:%02x%02x",
                 s[0], s[1], s[2], s[3], s[4], s[5], s[6], s[7], s[8], s[9], s[10], s[11], s[12], s[13], s[14], s[15]);
    } else {
        src_addr_str[0] = '\0'; // make sure that string is null-terminated
    }
}

uint16_t flow_key_get_dst_port(const struct flow_key *key) {
    if (key->type == ipv4) {
        return ntohs(key->value.v4.dst_port);
    } else if (key->type == ipv6) {
        return ntohs(key->value.v6.dst_port);
    }

    return 0;
}


void flow_key_sprintf_dst_addr(const struct key &key,
                               char *dst_addr_str) {

    if (key.ip_vers == 4) {
        uint8_t *d = (uint8_t *)&key.addr.ipv4.dst;
        snprintf(dst_addr_str,
                 MAX_DST_ADDR_LEN,
                 "%u.%u.%u.%u",
                 d[0], d[1], d[2], d[3]);
    } else if (key.ip_vers == 6) {
        uint8_t *d = (uint8_t *)&key.addr.ipv6.dst;
        snprintf(dst_addr_str,
                 MAX_DST_ADDR_LEN,
                 "%02x%02x:%02x%02x:%02x%02x:%02x%02x:%02x%02x:%02x%02x:%02x%02x:%02x%02x",
                 d[0], d[1], d[2], d[3], d[4], d[5], d[6], d[7], d[8], d[9], d[10], d[11], d[12], d[13], d[14], d[15]);
    } else {
        dst_addr_str[0] = '\0'; // make sure that string is null-terminated
    }
}

uint16_t flow_key_get_dst_port(const struct key &key) {
    return ntohs(key.dst_port);
}


std::string get_port_app(uint16_t dst_port) {
    std::unordered_map<uint16_t, std::string> port_mapping = {{443, "https"},  {448,"database"}, {465,"email"},
                                                              {563,"nntp"},    {585,"email"},    {614,"shell"},
                                                              {636,"ldap"},    {989,"ftp"},      {990,"ftp"},
                                                              {991,"nas"},     {992,"telnet"},   {993,"email"},
                                                              {994,"irc"},     {995,"email"},    {1443,"alt-https"},
                                                              {2376,"docker"}, {8001,"tor"},     {8443,"alt-https"},
                                                              {9000,"tor"},    {9001,"tor"},     {9002,"tor"},
                                                              {9101,"tor"}};

    auto it = port_mapping.find(dst_port);
    if (it != port_mapping.end()) {
        return it->second;
    }

    return "unknown";
}

std::string get_domain_name(char* server_name) {
    std::string r_server_name(server_name);
    std::reverse(r_server_name.begin(), r_server_name.end());

    size_t pos = 0;
    uint8_t n = 2;
    std::string token;
    std::string out_domain;
    std::stringstream domain;
    while (((pos = r_server_name.find(".")) != std::string::npos) && (n > 0)) {
        token = r_server_name.substr(0, pos);
        domain << token;
        if (n > 1) {
            domain << ".";
        }
        r_server_name.erase(0, pos + 1);
        n -= 1;
    }

    out_domain = domain.str();
    std::reverse(out_domain.begin(), out_domain.end());

    return out_domain;
}<|MERGE_RESOLUTION|>--- conflicted
+++ resolved
@@ -19,11 +19,6 @@
 
 #include "analysis.h"
 #include "utils.h"
-<<<<<<< HEAD
-#include "tls.h"
-#include "tcp.h"
-=======
->>>>>>> 6780b405
 #include "libmerc.h"
 
 #include "rapidjson/document.h"
