/*
 * quic.h
 *
 * Copyright (c) 2020 Cisco Systems, Inc. All rights reserved.
 * License at https://github.com/cisco/mercury/blob/master/LICENSE
 */

/**
 * \file quic.h
 *
 * \brief interface file for QUIC code
 */
#ifndef QUIC_H
#define QUIC_H

#include <string>
#include <unordered_map>
#include <variant>
#include <arpa/inet.h>
#include <openssl/aes.h>
#include <openssl/hmac.h>
#include <openssl/evp.h>
#include <openssl/err.h>
#include "tls.h"
#include "json_object.h"
#include "util_obj.h"
#include "match.h"
//#include "quic-versions.h"

/*
 * QUIC header format (from draft-ietf-quic-transport-32):
 *
 *    Long Header Packet {
 *       Header Form (1) = 1,
 *       Fixed Bit (1) = 1,
 *       Long Packet Type (2),
 *       Type-Specific Bits (4),
 *       Version (32),
 *       Destination Connection ID Length (8),
 *       Destination Connection ID (0..160),
 *       Source Connection ID Length (8),
 *       Source Connection ID (0..160),
 *    }
 *
 *    Short Header Packet {
 *       Header Form (1) = 0,
 *       Fixed Bit (1) = 1,
 *       Spin Bit (1),
 *       Reserved Bits (2),
 *       Key Phase (1),
 *       Packet Number Length (2),
 *       Destination Connection ID (0..160),
 *       Packet Number (8..32),
 *       Packet Payload (..),
 *    }
 *
 */

struct uint8_bitfield {
    uint8_t value;

    uint8_bitfield(uint8_t x) : value{x} {}

    void operator()(struct buffer_stream &b) {
        for (uint8_t x = 0x80; x > 0; x=x>>1) {
            if (x & value) {
                b.write_char('1');
            } else {
                b.write_char('0');
            }
        }
    }
};

// class variable_length_integer implements the QUIC variable-length
// integer encoding (following RFC9000, Section 16).  If there is a
// parse error, i.e. the datum being parsed is too short, then the datum
// reference passed to the constructor will be set to NULL state.  The
// value of the variable length integer is returned by the member function
// value().
//
//          +======+========+=============+=======================+
//          | 2MSB | Length | Usable Bits | Range                 |
//          +======+========+=============+=======================+
//          | 00   | 1      | 6           | 0-63                  |
//          +------+--------+-------------+-----------------------+
//          | 01   | 2      | 14          | 0-16383               |
//          +------+--------+-------------+-----------------------+
//          | 10   | 4      | 30          | 0-1073741823          |
//          +------+--------+-------------+-----------------------+
//          | 11   | 8      | 62          | 0-4611686018427387903 |
//          +------+--------+-------------+-----------------------+
//
<<<<<<< HEAD
static ssize_t parse_variable_length_integer(datum &d) {
    uint8_t b;
    d.read_uint8(&b);
    int len=0;
    switch (b & 0xc0) {
    case 0xc0:
        len = 8;
        break;
    case 0x80:
        len = 4;
        break;
    case 0x40:
        len = 2;
        break;
    case 0x00:
        len = 1;
    }
    if(len == 1)
    {
        return b;
    }
    uint64_t v;
    d.read_uint(&v, len - 1);
    return pow(256, len - 1) * (b & 0x0f) + v;

    // ssize_t value = (b & 0x3f);
    // for (int i=1; i<len; i++) {
    //     value *= 256;
    //     d.read_uint8(&b);
    //     value += b;//(b & 0x3f);
    // }
    // if (d.is_null()) {
    //     value = -1;    // perhaps should just leave at 0
    // }
    // return value;
}
=======
class variable_length_integer {
    uint64_t value_;

public:

    variable_length_integer(datum &d) : value_{0} {
        uint8_t b;
        d.read_uint8(&b);
        int len=0;
        switch (b & 0xc0) {
        case 0xc0:
            len = 8;
            break;
        case 0x80:
            len = 4;
            break;
        case 0x40:
            len = 2;
            break;
        case 0x00:
            len = 1;
        }
        value_ = (b & 0x3f);
        for (int i=1; i<len; i++) {
            value_ *= 256;
            d.read_uint8(&b);
            value_ += b;
        }
    }

    uint64_t value() const { return value_; }
};


// quic frames are defined by a set of classes and the std::variant
// quic_frame, defined below
//

// PADDING Frame {
//   Type (i) = 0x00,
// }
//
// PING Frame {
//   Type (i) = 0x01,
// }
//
// ACK Frame {
//   Type (i) = 0x02..0x03,
//   Largest Acknowledged (i),
//   ACK Delay (i),
//   ACK Range Count (i),
//   First ACK Range (i),
//   ACK Range (..) ...,
//   [ECN Counts (..)],
// }
//
// ACK Range {
//   Gap (i),
//   ACK Range Length (i),
// }
//
// ECN Counts {
//   ECT0 Count (i),
//   ECT1 Count (i),
//   ECN-CE Count (i),
// }
//
// RESET_STREAM Frame {
//   Type (i) = 0x04,
//   Stream ID (i),
//   Application Protocol Error Code (i),
//   Final Size (i),
// }
//
// STOP_SENDING Frame {
//   Type (i) = 0x05,
//   Stream ID (i),
//   Application Protocol Error Code (i),
// }
//
// CRYPTO Frame {
//   Type (i) = 0x06,
//   Offset (i),
//   Length (i),
//   Crypto Data (..),
// }
//
class crypto {
    variable_length_integer offset;
    variable_length_integer length;
    datum data;

public:
    crypto(datum &p) : offset{p}, length{p}, data{p, length.value()} {    }

    bool is_valid() const { return data.is_not_empty(); }

    datum &get_data() { return data; } // note: function is not const

	void write(FILE *f) {
        if (is_valid()) {
        	fprintf(f, "crypto.offset: %lu\n", offset.value());
        	fprintf(f, "crypto.length: %lu\n", length.value());
        } else {
        	fprintf(f, "crypto.not valid\n");
       	}
    }
};

// NEW_TOKEN Frame {
//   Type (i) = 0x07,
//   Token Length (i),
//   Token (..),
// }
//
// STREAM Frame {
//   Type (i) = 0x08..0x0f,
//   Stream ID (i),
//   [Offset (i)],
//   [Length (i)],
//   Stream Data (..),
// }
//
// MAX_DATA Frame {
//   Type (i) = 0x10,
//   Maximum Data (i),
// }
//
// MAX_STREAM_DATA Frame {
//   Type (i) = 0x11,
//   Stream ID (i),
//   Maximum Stream Data (i),
// }
//
// MAX_STREAMS Frame {
//   Type (i) = 0x12..0x13,
//   Maximum Streams (i),
// }
//
// DATA_BLOCKED Frame {
//   Type (i) = 0x14,
//   Maximum Data (i),
// }
//
// STREAM_DATA_BLOCKED Frame {
//   Type (i) = 0x15,
//   Stream ID (i),
//   Maximum Stream Data (i),
// }
//
// STREAMS_BLOCKED Frame {
//   Type (i) = 0x16..0x17,
//   Maximum Streams (i),
// }
//
// NEW_CONNECTION_ID Frame {
//   Type (i) = 0x18,
//   Sequence Number (i),
//   Retire Prior To (i),
//   Length (8),
//   Connection ID (8..160),
//   Stateless Reset Token (128),
// }
//
// RETIRE_CONNECTION_ID Frame {
//   Type (i) = 0x19,
//   Sequence Number (i),
// }
//
// PATH_CHALLENGE Frame {
//   Type (i) = 0x1a,
//   Data (64),
// }
//
// PATH_RESPONSE Frame {
//   Type (i) = 0x1b,
//   Data (64),
// }
//
// CONNECTION_CLOSE Frame {
//   Type (i) = 0x1c..0x1d,
//   Error Code (i),
//   [Frame Type (i)],
//   Reason Phrase Length (i),
//   Reason Phrase (..),
// }
//
class connection_close {
    variable_length_integer error_code;
    variable_length_integer frame_type;
    variable_length_integer reason_phrase_length;
    datum reason_phrase;

public:
    connection_close(datum &p) : error_code{p}, frame_type{p}, reason_phrase_length{p}, reason_phrase{p, reason_phrase_length.value()} { }

    bool is_valid() const { return reason_phrase.is_not_empty(); }

	void write(FILE *f) { 
    	if (is_valid()) {
        	fprintf(f, "connection_close.error_code: %lu\n", error_code.value());
        	fprintf(f, "connection_close.frame_type: %lu\n", frame_type.value());
        	fprintf(f, "connection_close.reason_phrase_length: %lu\n", reason_phrase_length.value());
        	fprintf(f, "connection_close.reason_phrase: %s\n", reason_phrase.get_string().c_str());
        } else {
        	fprintf(f, "connection_close.not valid\n");
        }
    }
};


// HANDSHAKE_DONE Frame {
//   Type (i) = 0x1e,
// }


>>>>>>> 3a2bddda

//   Initial Packet {
//     Header Form (1) = 1,
//     Fixed Bit (1) = 1,
//     Long Packet Type (2) = 0,
//     Reserved Bits (2),
//     Packet Number Length (2),
//     Version (32),
//     Destination Connection ID Length (8),
//     Destination Connection ID (0..160),
//     Source Connection ID Length (8),
//     Source Connection ID (0..160),
//     Token Length (i),
//     Token (..),
//     Length (i),
//     Packet Number (8..32),
//     Packet Payload (8..),
//   }
//
struct quic_initial_packet {
    uint8_t connection_info;
    struct datum version;
    struct datum dcid;
    struct datum scid;
    struct datum token;
    struct datum payload;
    bool valid;

    quic_initial_packet(struct datum &d) : connection_info{0}, dcid{}, scid{}, token{}, payload{}, valid{false} {
        parse(d);
    }

    void parse(struct datum &d) {

        // connection information octet for initial packets:
        //
        // Header Form        (1)        1
        // Fixed Bit          (1)        1 (or 0?)
        // Long Packet Type   (2)        00
        // Type-Specific Bits (4)        ??
        //
        uint8_t conn_info_mask  = 0b10110000;
        uint8_t conn_info_value = 0b10000000;
        d.read_uint8(&connection_info);
        if ((connection_info & conn_info_mask) != conn_info_value) {
            return;
        }

        version.parse(d, 4);

        // don't process non-standard versions
        //
        uint64_t v = 0;
        version.lookahead_uint(4, &v);
        switch(v) {
        case 4278190102:   // draft-22
        case 4278190103:   // draft-23
        case 4278190104:   // draft-24
        case 4278190105:   // draft-25
        case 4278190106:   // draft-26
        case 4278190107:   // draft-27
        case 4278190108:   // draft-28
        case 4278190109:   // draft-29
        case 4278190110:   // draft-30
        case 4278190111:   // draft-31
        case 4278190112:   // draft-32
        case 4278190113:   // draft-33
        case 4278190114:   // draft-34
        case 1:            // version-1
        case 0x51303433:   // Google QUIC Q043
        case 0x51303436:   // Google QUIC Q046
        case 0x51303530:   // Google QUIC Q050
            break;
        default:
            return;
        }

        uint8_t dcid_length;
        d.read_uint8(&dcid_length);
        if (dcid_length > 20) {
            return;  // dcid too long
        }
        dcid.parse(d, dcid_length);

        uint8_t scid_length;
        d.read_uint8(&scid_length);
        if (scid_length > 20) {
            return;  // scid too long
        }
        scid.parse(d, scid_length);

        variable_length_integer token_length{d};
        token.parse(d, token_length.value());

        variable_length_integer length{d}; // length of packet number and packet payload
        // fprintf(stderr, "length: %08lu\td.length(): %08zu\tversion: %08lx\n", length.value(), d.length(), v);
        if (d.length() < (ssize_t)length.value() || length.value() < min_len_pn_and_payload) {  
            //fprintf(stderr, "invalid\n");
            return;
        }
        payload.parse(d, length.value());

        if ((payload.is_not_empty() == false) || (dcid.is_not_empty() == false)) {
            //fprintf(stderr, "invalid\n");
            return;  // invalid or incomplete packet
        }
        // fprintf(stderr, "VALID\n");
        valid = true;
    }

	static constexpr size_t min_len_pn_and_payload = 64;  // TODO: determine best length bound

    bool is_not_empty() {
        return valid;
    }

    void write_json(struct json_object &o, bool =false) const {
        if (!valid) {
            return;
        }

        struct json_object json_quic{o, "quic"};
        struct uint8_bitfield bitfield{connection_info};
        json_quic.print_key_value("connection_info", bitfield);
        json_quic.print_key_hex("version", version);
        json_quic.print_key_hex("dcid", dcid);
        json_quic.print_key_hex("scid", scid);
        json_quic.print_key_hex("token", token);
        json_quic.print_key_hex("data", payload);
        json_quic.close();

    }

    constexpr static mask_and_value<8> matcher = {
       { 0b10110000, 0x00, 0x00, 0x00, 0x00, 0xe0, 0x00, 0x00 },
       { 0b10000000, 0x00, 0x00, 0x00, 0x00, 0x00, 0x00, 0x00 }
    };

};

class quic_parameters {
    std::unordered_map<uint32_t, uint8_t*> quic_initial_salt;

    uint8_t salt_d22[20]     = {0x7f,0xbc,0xdb,0x0e,0x7c,0x66,0xbb,0xe9,0x19,0x3a,0x96,0xcd,0x21,0x51,0x9e,0xbd,0x7a,0x02,0x64,0x4a};
    uint8_t salt_d23_d28[20] = {0xc3,0xee,0xf7,0x12,0xc7,0x2e,0xbb,0x5a,0x11,0xa7,0xd2,0x43,0x2b,0xb4,0x63,0x65,0xbe,0xf9,0xf5,0x02};
    uint8_t salt_d29_d32[20] = {0xaf,0xbf,0xec,0x28,0x99,0x93,0xd2,0x4c,0x9e,0x97,0x86,0xf1,0x9c,0x61,0x11,0xe0,0x43,0x90,0xa8,0x99};
    uint8_t salt_d33_v1[20]  = {0x38,0x76,0x2c,0xf7,0xf5,0x59,0x34,0xb3,0x4d,0x17,0x9a,0xe6,0xa4,0xc8,0x0c,0xad,0xcc,0xbb,0x7f,0x0a};


public:

    quic_parameters() {
        quic_initial_salt = {
            {4278190102, salt_d22},     // draft-22
            {4278190103, salt_d23_d28}, // draft-23
            {4278190104, salt_d23_d28}, // draft-24
            {4278190105, salt_d23_d28}, // draft-25
            {4278190106, salt_d23_d28}, // draft-26
            {4278190107, salt_d23_d28}, // draft-27
            {4278190108, salt_d23_d28}, // draft-28
            {4278190109, salt_d29_d32}, // draft-29
            {4278190110, salt_d29_d32}, // draft-30
            {4278190111, salt_d29_d32}, // draft-31
            {4278190112, salt_d29_d32}, // draft-32
            {4278190113, salt_d33_v1},  // draft-33
            {4278190114, salt_d33_v1},  // draft-34
            {1,          salt_d33_v1},  // version-1
        };
    }

    uint8_t *get_initial_salt(uint32_t version) {
        auto pair = quic_initial_salt.find(version);
        if (pair != quic_initial_salt.end()) {
            return pair->second;
        } else {
            return nullptr;
        }
    }

    static quic_parameters &create() {
        static quic_parameters *quic_params = new quic_parameters;
        return *quic_params;
    }
};



#define pt_buf_len 1024 // plaintext buffer length

struct quic_initial_packet_crypto {
    bool valid;

    constexpr static const uint8_t client_in_label[] = "tls13 client in";
    constexpr static const uint8_t quic_key_label[]  = "tls13 quic key";
    constexpr static const uint8_t quic_iv_label[]   = "tls13 quic iv";
    constexpr static const uint8_t quic_hp_label[]   = "tls13 quic hp";

    size_t salt_length = 20;

    uint8_t quic_key[EVP_MAX_MD_SIZE] = {0};
    unsigned int quic_key_len = 0;

    uint8_t quic_iv[EVP_MAX_MD_SIZE] = {0};
    unsigned int quic_iv_len = 0;

    uint8_t quic_hp[EVP_MAX_MD_SIZE] = {0};
    unsigned int quic_hp_len = 0;

    uint8_t pn_length = 0;

<<<<<<< HEAD
    unsigned char plaintext[2048] = {0};
=======
    unsigned char plaintext[pt_buf_len] = {0};
>>>>>>> 3a2bddda
    int16_t plaintext_len = 0;

    quic_initial_packet_crypto(struct quic_initial_packet quic_pkt) : valid{false} {
        if (!quic_pkt.is_not_empty()) {
            return;
        }
        const uint8_t *dcid = quic_pkt.dcid.data;
        size_t dcid_len = quic_pkt.dcid.length();
        uint32_t version = ntohl(*((uint32_t*)quic_pkt.version.data));

        static quic_parameters &quic_params = quic_parameters::create();  // initialize on first use
        uint8_t *initial_salt = quic_params.get_initial_salt(version);
        if (initial_salt == nullptr) {
            return;
        }

        uint8_t initial_secret[EVP_MAX_MD_SIZE];
        unsigned int initial_secret_len = 0;
        HMAC(EVP_sha256(), initial_salt, salt_length, dcid, dcid_len, initial_secret, &initial_secret_len);

        uint8_t c_initial_secret[EVP_MAX_MD_SIZE] = {0};
        unsigned int c_initial_secret_len = 0;
        kdf_tls13(initial_secret, initial_secret_len, client_in_label, sizeof(client_in_label)-1, 32, c_initial_secret, &c_initial_secret_len);
        kdf_tls13(c_initial_secret, c_initial_secret_len, quic_key_label, sizeof(quic_key_label)-1, 16, quic_key, &quic_key_len);
        kdf_tls13(c_initial_secret, c_initial_secret_len, quic_iv_label, sizeof(quic_iv_label)-1, 12, quic_iv, &quic_iv_len);
        kdf_tls13(c_initial_secret, c_initial_secret_len, quic_hp_label, sizeof(quic_hp_label)-1, 16, quic_hp, &quic_hp_len);

        AES_KEY enc_key;
        AES_set_encrypt_key(quic_hp, 128, &enc_key);
        uint8_t buf[32] = {0};
        AES_encrypt(quic_pkt.payload.data+4, buf, &enc_key);   // TODO: improve encapsulation
        pn_length = quic_pkt.connection_info ^ (buf[0] & 0x0f);
        pn_length = (pn_length & 0x03) + 1;

        for (uint8_t i = quic_iv_len-pn_length; i < quic_iv_len; i++) {
            quic_iv[i] ^= (buf[(i-(quic_iv_len-pn_length))+1] ^ *(quic_pkt.payload.data + (i-(quic_iv_len-pn_length))));
        }

        valid = true;
    }

    void decrypt(const uint8_t *data, unsigned int length) {
<<<<<<< HEAD
        uint16_t cipher_len = (length-pn_length < 2048) ? length-pn_length : 2048;
=======
        uint16_t cipher_len = (length-pn_length < pt_buf_len) ? length-pn_length : pt_buf_len;
>>>>>>> 3a2bddda
        plaintext_len = gcm_decrypt(data+pn_length, cipher_len, quic_key, quic_iv, plaintext);
        if (plaintext_len == -1) { // error
            valid = false;
            return;
        }

        // if ((plaintext[4] != 0x01) || (plaintext[8] != 0x03) || (plaintext[9] != 0x03)) {
        //     valid = false;
        //     return;
        // }

    }

    // adapted from https://wiki.openssl.org/index.php/EVP_Authenticated_Encryption_and_Decryption
    int gcm_decrypt(const unsigned char *ciphertext, int ciphertext_len,
                    unsigned char *key, unsigned char *iv,
                    unsigned char *plaintext)
    {
        EVP_CIPHER_CTX *ctx;
        int len;
        int plaintext_len;

        /* Create and initialise the context */
        if(!(ctx = EVP_CIPHER_CTX_new()))
            return -1;

        /* Initialise the decryption operation. */
        if(!EVP_DecryptInit_ex(ctx, EVP_aes_128_gcm(), NULL, NULL, NULL))
            return -1;

        /* Initialise key and IV */
        if(!EVP_DecryptInit_ex(ctx, NULL, NULL, key, iv))
            return -1;

        /*
         * Provide the message to be decrypted, and obtain the plaintext output.
         * EVP_DecryptUpdate can be called multiple times if necessary
         */
        if(!EVP_DecryptUpdate(ctx, plaintext, &len, ciphertext, ciphertext_len))
            return -1;
        plaintext_len = len;

        /*
         * Finalise the decryption. A positive return value indicates success,
         * anything else is a failure - the plaintext is not trustworthy.
         */
        EVP_DecryptFinal_ex(ctx, plaintext + len, &len);

        /* Clean up */
        EVP_CIPHER_CTX_free(ctx);

        plaintext_len += len;
        return plaintext_len;
    }

    void kdf_tls13(uint8_t *secret, unsigned int secret_length, const uint8_t *label, const unsigned int label_len,
                   uint8_t length, uint8_t *out_, unsigned int *out_len) {
        uint8_t *new_label = new uint8_t[4+label_len]();
        new_label[1] = length;
        new_label[2] = label_len;
        for (uint i = 0; i < label_len; i++) {
            new_label[3+i] = label[i];
        }

        uint8_t ind = 0;
        uint8_t block[EVP_MAX_MD_SIZE];
        uint8_t new_block[512] = {0};
        unsigned int block_len = 0;
        while (*out_len < length) {
            ind++;

            for (unsigned int i = 0; i < block_len; i++) {
                new_block[i] = block[i];
            }
            for (unsigned int i = block_len; i < block_len+label_len+4; i++) {
                new_block[i] = new_label[i];
            }
            new_block[block_len+label_len+4] = ind;

            HMAC(EVP_sha256(), secret, secret_length, new_block, block_len+label_len+5, block, &block_len);

            for (unsigned int i = 0; i < block_len; i++) {
                out_[*out_len] = block[i];
                (*out_len)++;
                if (*out_len >= length) {
                    delete[] new_label;
                    return ;
                }
            }
        }
        delete[] new_label;
    }

    bool is_not_empty() const {
        return valid;
    }

<<<<<<< HEAD
    char buffer[2048] = {  };
    datum construct_crypto_frame(unsigned char* begin, unsigned char* end)
    {
        struct datum packet{begin, end};
        size_t buff_len = 0;
        unsigned char delim = 0x06;
        while(packet.find_delim(&delim, 1) > 0)
        {
            packet.skip_up_to_delim(0x06);
            if(packet.skip(1) == false)
            {
                break;
            }

            auto crypto_offset = parse_variable_length_integer(packet);
            auto crypto_length = parse_variable_length_integer(packet);

            //packet.copy(buffer + crypto_offset, crypto_length);
            if(packet.data + crypto_length > packet.data_end)
                break;
            memcpy(buffer + crypto_offset, packet.data, crypto_length);
            packet.skip(crypto_length);
            buff_len += crypto_length;
        }
        auto res = datum{(unsigned char*)buffer + 4, (unsigned char*)(buffer + buff_len)};
        return res;
    }

    datum get_plaintext() {
        struct datum crypto_frame = construct_crypto_frame(plaintext, plaintext + plaintext_len);

        //struct datum quic_plaintext{plaintext+8, plaintext+plaintext_len};
        return crypto_frame;
=======
    datum get_plaintext() const {
        struct datum quic_plaintext{plaintext, plaintext+plaintext_len};
        return quic_plaintext;
>>>>>>> 3a2bddda
    }
};

//   Version Negotiation Packet {
//     Header Form (1) = 1,
//     Unused (7),
//     Version (32) = 0,
//     Destination Connection ID Length (8),
//     Destination Connection ID (0..2040),
//     Source Connection ID Length (8),
//     Source Connection ID (0..2040),
//     Supported Version (32) ...,
//   }
//
struct quic_version_negotiation {
    uint8_t connection_info;
    struct datum dcid;
    struct datum scid;
    struct datum version_list;
    bool valid;

    quic_version_negotiation(struct datum &d) : connection_info{0}, dcid{}, scid{}, version_list{}, valid{false} {
        parse(d);
    }

    void parse(struct datum &d) {
        d.read_uint8(&connection_info);
        if ((connection_info & 0x80) != 0x80) {
            return;
        }
        d.skip(4);  // skip version, it's 00000000

        uint8_t dcid_length;
        d.read_uint8(&dcid_length);
        dcid.parse(d, dcid_length);

        uint8_t scid_length;
        d.read_uint8(&scid_length);
        scid.parse(d, scid_length);

        version_list = d;  // TODO: member function to get remainder

        if ((version_list.is_not_empty() == false) || (dcid.is_not_empty() == false)) {
            return;  // invalid or incomplete packet
        }
        valid = true;
    }

    bool is_not_empty() {
        return valid;
    }

    void write_json(struct json_object &o) const {
        if (!valid) {
            return;
        }

        struct uint8_bitfield bitfield{connection_info};
        o.print_key_value("connection_info", bitfield);
        o.print_key_hex("dcid", dcid);
        o.print_key_hex("scid", scid);
        json_array array{o, "versions"};
        datum tmp = version_list;
        while (tmp.is_not_empty()) {
            datum version;
            version.parse(version, 4);
            array.print_hex(version);
        }
        array.close();
    }

};

class padding {
    size_t pad_len;
public:
	padding(datum &d) {
        while (true) {
            uint8_t type = 0;
            d.lookahead_uint8(&type);
            if (type != 0 || !d.is_not_empty()) {
                break;
            }
            d.skip(1);
            ++pad_len;
        }
    }

	void write(FILE *f) {
		fprintf(f, "padding length %zu\n", pad_len);
	}
};

class ping {
public:
	ping(datum &) {}

	void write(FILE *f) {
		fprintf(f, "ping\n");
	}
};

using quic_frame = std::variant<padding, ping, crypto, connection_close, std::monostate>;

static quic_frame frame(datum &d) {
	uint8_t type = 0;
	d.read_uint8(&type);
    //  fprintf(stderr, "frame type: %02x\n", type);
    if (type == 0x06) {
    	return crypto{d};
    } else if (type == 0x1c) {
        return connection_close{d};
    } else if (type == 0x00) {
		return padding{d};
    } else if (type == 0x01) {
        return ping{d};
    }
    //fprintf(stderr, "unknown frame type %02x\n", type);
    return std::monostate{};
}

class write_frame {
	FILE *f_;

public:
	write_frame(FILE *f) : f_{f} { }

	template <typename T> void operator()(T &x) {
		x.write(f_);
	}

	void operator()(std::monostate &) { }
};

// class quic_init represents an initial quic message
//
class quic_init {
    quic_initial_packet initial_packet;
    quic_initial_packet_crypto quic_pkt_crypto;
    tls_client_hello hello;

public:

    quic_init(struct datum &d) : initial_packet{d}, quic_pkt_crypto{initial_packet}, hello{} {
        if (quic_pkt_crypto.is_not_empty()) {
            quic_pkt_crypto.decrypt(initial_packet.payload.data, initial_packet.payload.length());
            datum plaintext = quic_pkt_crypto.get_plaintext();

            // parse plaintext as a sequence of frames
            //
            //fprintf(stderr, "----------------------------------------\n");
            datum plaintext_copy = plaintext;
            while (plaintext_copy.is_not_empty()) {
                // fprintf(stderr, "plaintext: ");
                // plaintext_copy.fprint_hex(stderr);
                // fputc('\n', stderr);
            	quic_frame f = frame(plaintext_copy);
            	// std::visit(write_frame{stderr}, f);
                if (std::holds_alternative<std::monostate>(f)) {
                    break;  // parse error
                }
            }

            while (plaintext.is_not_empty()) {
                uint8_t type = 0;
                plaintext.read_uint8(&type);
                //  fprintf(stderr, "plaintext.type: %02x\n", type);
                if (type == 0x06) {
                    crypto c{plaintext};
                    tls_handshake handshake{c.get_data()};
                    hello.parse(handshake.body);
                    // if (!hello.is_not_empty()) {
                    //     fprintf(stderr, "plaintext could not be parsed as tls_client_hello\n");
                    // } else {
                    //     fprintf(stderr, "SUCCESS\n");
                    // }
                } else if (type == 0x1c) {
                    connection_close c{plaintext};
                } else if (type == 0x00) {
                    ; // padding frame
                } else if (type == 0x01) {
                    ; // ping frame
                }
            }

        }
    }

    bool is_not_empty() {
        return initial_packet.is_not_empty();
    }

    bool has_tls() {
        return hello.is_not_empty();
    }

    void write_json(struct json_object &record, bool metadata_output=false) {
        if (quic_pkt_crypto.is_not_empty()) {
            if (hello.is_not_empty()) {
                hello.write_json(record, metadata_output);
            }
        }
        initial_packet.write_json(record);
    }

    void compute_fingerprint(struct fingerprint &fp) const {
        if (quic_pkt_crypto.is_not_empty()) {
            fp.set(hello, fingerprint_type_quic);
        }
    }

    bool do_analysis(const struct key &k_, struct analysis_context &analysis_, classifier *c_) {
        struct datum sn{NULL, NULL};
        hello.extensions.set_server_name(sn);

        analysis_.destination.init(sn, k_);

        return c_->analyze_fingerprint_and_destination_context(analysis_.fp, analysis_.destination, analysis_.result);
    }
};


#endif /* QUIC_H */<|MERGE_RESOLUTION|>--- conflicted
+++ resolved
@@ -91,44 +91,6 @@
 //          | 11   | 8      | 62          | 0-4611686018427387903 |
 //          +------+--------+-------------+-----------------------+
 //
-<<<<<<< HEAD
-static ssize_t parse_variable_length_integer(datum &d) {
-    uint8_t b;
-    d.read_uint8(&b);
-    int len=0;
-    switch (b & 0xc0) {
-    case 0xc0:
-        len = 8;
-        break;
-    case 0x80:
-        len = 4;
-        break;
-    case 0x40:
-        len = 2;
-        break;
-    case 0x00:
-        len = 1;
-    }
-    if(len == 1)
-    {
-        return b;
-    }
-    uint64_t v;
-    d.read_uint(&v, len - 1);
-    return pow(256, len - 1) * (b & 0x0f) + v;
-
-    // ssize_t value = (b & 0x3f);
-    // for (int i=1; i<len; i++) {
-    //     value *= 256;
-    //     d.read_uint8(&b);
-    //     value += b;//(b & 0x3f);
-    // }
-    // if (d.is_null()) {
-    //     value = -1;    // perhaps should just leave at 0
-    // }
-    // return value;
-}
-=======
 class variable_length_integer {
     uint64_t value_;
 
@@ -345,7 +307,6 @@
 // }
 
 
->>>>>>> 3a2bddda
 
 //   Initial Packet {
 //     Header Form (1) = 1,
@@ -556,11 +517,7 @@
 
     uint8_t pn_length = 0;
 
-<<<<<<< HEAD
-    unsigned char plaintext[2048] = {0};
-=======
     unsigned char plaintext[pt_buf_len] = {0};
->>>>>>> 3a2bddda
     int16_t plaintext_len = 0;
 
     quic_initial_packet_crypto(struct quic_initial_packet quic_pkt) : valid{false} {
@@ -603,11 +560,7 @@
     }
 
     void decrypt(const uint8_t *data, unsigned int length) {
-<<<<<<< HEAD
-        uint16_t cipher_len = (length-pn_length < 2048) ? length-pn_length : 2048;
-=======
         uint16_t cipher_len = (length-pn_length < pt_buf_len) ? length-pn_length : pt_buf_len;
->>>>>>> 3a2bddda
         plaintext_len = gcm_decrypt(data+pn_length, cipher_len, quic_key, quic_iv, plaintext);
         if (plaintext_len == -1) { // error
             valid = false;
@@ -705,45 +658,9 @@
         return valid;
     }
 
-<<<<<<< HEAD
-    char buffer[2048] = {  };
-    datum construct_crypto_frame(unsigned char* begin, unsigned char* end)
-    {
-        struct datum packet{begin, end};
-        size_t buff_len = 0;
-        unsigned char delim = 0x06;
-        while(packet.find_delim(&delim, 1) > 0)
-        {
-            packet.skip_up_to_delim(0x06);
-            if(packet.skip(1) == false)
-            {
-                break;
-            }
-
-            auto crypto_offset = parse_variable_length_integer(packet);
-            auto crypto_length = parse_variable_length_integer(packet);
-
-            //packet.copy(buffer + crypto_offset, crypto_length);
-            if(packet.data + crypto_length > packet.data_end)
-                break;
-            memcpy(buffer + crypto_offset, packet.data, crypto_length);
-            packet.skip(crypto_length);
-            buff_len += crypto_length;
-        }
-        auto res = datum{(unsigned char*)buffer + 4, (unsigned char*)(buffer + buff_len)};
-        return res;
-    }
-
-    datum get_plaintext() {
-        struct datum crypto_frame = construct_crypto_frame(plaintext, plaintext + plaintext_len);
-
-        //struct datum quic_plaintext{plaintext+8, plaintext+plaintext_len};
-        return crypto_frame;
-=======
     datum get_plaintext() const {
         struct datum quic_plaintext{plaintext, plaintext+plaintext_len};
         return quic_plaintext;
->>>>>>> 3a2bddda
     }
 };
 
