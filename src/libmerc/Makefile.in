--- conflicted
+++ resolved
@@ -185,11 +185,7 @@
 
 .PHONY: clean
 clean:
-<<<<<<< HEAD
-	rm -rf libmerc.so libmerc.so.* ../../lib/debug-libmerc.so unstripped-libmerc.so libmerc.a *.o .depend
-=======
-	rm -rf libmerc.so libmerc.so.* debug-libmerc.so unstripped-libmerc.so libmerc.a *.o .depend cppclean_report.txt
->>>>>>> fc71d187
+	rm -rf libmerc.so libmerc.so.* ../../lib/debug-libmerc.so unstripped-libmerc.so libmerc.a *.o .depend cppclean_report.txt
 	cd asn1 && $(MAKE) clean
 	cd lctrie && $(MAKE) clean
 	for file in Makefile.in README.md configure.ac; do if [ -e "$$file~" ]; then rm -f "$$file~" ; fi; done
