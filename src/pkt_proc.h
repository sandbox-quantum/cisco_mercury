--- conflicted
+++ resolved
@@ -77,13 +77,8 @@
         }
     }
 
-<<<<<<< HEAD
-    void apply(struct packet_info *pi, uint8_t *eth) {
+    void apply(struct packet_info *pi, uint8_t *eth) override {
         json_file_write(&json_file, eth, pi->len, pi->ts.tv_sec, pi->ts.tv_nsec);
-=======
-    void apply(struct packet_info *pi, uint8_t *eth) override {
-        json_file_write(&json_file, eth, pi->len, pi->ts.tv_sec, pi->ts.tv_nsec / 1000);
->>>>>>> 51168e17
     }
 
     void flush() override {
