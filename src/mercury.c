--- conflicted
+++ resolved
@@ -824,14 +824,6 @@
 
     /* process packets */
 
-<<<<<<< HEAD
-#ifndef USE_FANOUT
-#warning "TPACKET V3 unavailable; compiling for single-threaded use only"
-    printf("error: multithreading not available; the --thread option must be omitted\n");
-#endif
-
-=======
->>>>>>> 51168e17
     int num_cpus = get_nprocs();  // would get_nprocs_conf() be more appropriate?
     if (cfg.num_threads == -1) {
         cfg.num_threads = num_cpus;
