--- conflicted
+++ resolved
@@ -123,11 +123,8 @@
  */
 extern bool dns_json_output;    /* output DNS as JSON              */
 extern bool certs_json_output;  /* output certificates as JSON     */
-<<<<<<< HEAD
 extern bool do_analysis;        /* write analysis{} JSON object    */
-=======
 extern bool metadata_output;    /* output rich metadata            */
->>>>>>> ffd31ef7
 
 void write_flow_key(struct json_object &o, const struct key &k) {
     if (k.ip_vers == 6) {
