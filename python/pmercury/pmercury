--- conflicted
+++ resolved
@@ -401,45 +401,4 @@
 
 
 if __name__ == '__main__':
-<<<<<<< HEAD
     sys.exit(main())
-=======
-    sys.exit(main())
-
-
-#        parser_ = 0
-#        if buf[tcp_offset+13] == 2:
-#            parser_ = TCP
-#            offset = tcp_offset
-#            fp_type = 'tcp'
-#        elif app_length < 16:
-#            pass
-#        elif (buf[app_offset]    == 22 and
-#            buf[app_offset+1]  ==  3 and
-#            buf[app_offset+2]  <=  3 and
-#            buf[app_offset+9]  ==  3 and
-#            buf[app_offset+10] <=  3):
-#            if buf[app_offset+5]  ==  1:
-#                parser_ = TLS
-#                offset = app_offset
-#                fp_type = 'tls'
-#            elif buf[app_offset+5]  ==  2:
-#                parser_ = TLS_Server()
-#                offset = app_offset
-#                fp_type = 'tls_server'
-#        elif buf[app_offset+2] == 84:
-#            if (buf[app_offset]   == 71 and
-#                buf[app_offset+1] == 69 and
-#                buf[app_offset+3] == 32):
-#                parser_ = HTTP
-#                offset = app_offset
-#                fp_type = 'http'
-#            if (buf[app_offset]   == 72 and
-#                buf[app_offset+1] == 84 and
-#                buf[app_offset+3] == 80 and
-#                buf[app_offset+4] == 47 and
-#                buf[app_offset+5] == 49):
-#                parser_ = HTTP_Server
-#                offset = app_offset
-#                fp_type = 'http_server'
->>>>>>> 9188eeee
